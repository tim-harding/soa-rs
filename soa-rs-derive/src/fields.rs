use crate::{SoaAttrs, SoaDerive, zst::zst_struct};
use proc_macro2::TokenStream;
use quote::{TokenStreamExt, format_ident, quote};
use std::borrow::Cow;
use syn::{Fields, Generics, Ident, Index, LitInt, Member, Visibility};

pub fn fields_struct(
    ident: Ident,
    vis: Visibility,
    fields: Fields,
    soa_attrs: SoaAttrs,
    generics: Generics,
) -> Result<TokenStream, syn::Error> {
    let SoaAttrs {
        derive:
            SoaDerive {
                r#ref: ref derive_ref,
                ref_mut: ref derive_ref_mut,
                slices: ref derive_slices,
                slices_mut: ref derive_slices_mut,
                array: ref derive_array,
            },
        include_array,
    } = soa_attrs;

    let fields_len = fields.len();
    let ident_all = fields.members().collect::<Vec<_>>();
    let (vis_all, ty_all): (Vec<_>, Vec<_>) =
        fields.iter().map(|field| (&field.vis, &field.ty)).collect();

    let align_all = fields
        .iter()
        .map(|field| {
            for attr in &field.attrs {
                if attr.path().is_ident("align") {
                    let align_literal: LitInt = attr.parse_args()?;
                    let align: usize = align_literal.base10_parse()?;
                    if !align.is_power_of_two() {
                        return Err(syn::Error::new_spanned(
                            align_literal,
                            "align should be a power of two",
                        ));
                    }
                    return Ok(Some(align));
                }
            }
            Ok(None)
        })
        .collect::<syn::Result<Vec<_>>>()?;

    let ident_rev = ident_all.iter().rev();

    let (Some(_vis_head), Some((ident_head, ident_tail)), Some((&ty_head, ty_tail))) = (
        vis_all.first(),
        ident_all.split_first(),
        ty_all.split_first(),
    ) else {
        return Ok(zst_struct(ident, vis, fields));
    };

    let deref = format_ident!("{ident}Deref");
    let item_ref = format_ident!("{ident}Ref");
    let item_ref_mut = format_ident!("{ident}RefMut");
    let slices = format_ident!("{ident}Slices");
    let slices_mut = format_ident!("{ident}SlicesMut");
    let array = format_ident!("{ident}Array");
    let raw = format_ident!("{ident}SoaRaw");

    let mut out = TokenStream::new();

    let slice_getters_ref = ident_all.iter().map(|ident| match ident {
        Member::Named(named) => Cow::Borrowed(named),
        Member::Unnamed(Index { index, span }) => {
            Cow::Owned(Ident::new(&format!("f{index}"), *span))
        }
    });
    let slice_getters_mut = ident_all.iter().map(|ident| match ident {
        Member::Named(named) => format_ident!("{named}_mut"),
        Member::Unnamed(Index { index, span }) => Ident::new(&format!("f{index}_mut"), *span),
    });

    let (impl_generics, ty_generics, where_clause) = generics.split_for_impl();

    let mut generics_ref = generics.clone();
    generics_ref.params.push(syn::parse_quote!('a));
    let (impl_generics_ref, ty_generics_ref, where_clause_ref) = generics_ref.split_for_impl();

    let mut generics_array = generics.clone();
    generics_array
        .params
        .push(syn::parse_quote!(const N: usize));
    let (impl_generics_array, ty_generics_array, where_clause_array) =
        generics_array.split_for_impl();

    out.append_all(quote! {
        #[allow(dead_code)]
        #[repr(transparent)]
        #vis struct #deref #impl_generics #where_clause (::soa_rs::Slice<#ident #ty_generics>);

        #[automatically_derived]
        impl #impl_generics ::soa_rs::SoaDeref for #deref #ty_generics #where_clause {
            type Item = #ident #ty_generics;

            fn from_slice(slice: &::soa_rs::Slice<Self::Item>) -> &Self {
                // SAFETY: Self is `repr(transparent)` of Slice
                unsafe { &*(slice as *const _ as *const Self) }
            }

            fn from_slice_mut(slice: &mut ::soa_rs::Slice<Self::Item>) -> &mut Self {
                // SAFETY: Self is `repr(transparent)` of Slice
                unsafe { &mut *(slice as *mut _ as *mut Self) }
            }
        }

        #[automatically_derived]
        impl #impl_generics #deref #ty_generics #where_clause {
            #(
            #vis_all const fn #slice_getters_ref(&self) -> &[#ty_all] {
                let slice = ::core::ptr::NonNull::slice_from_raw_parts(
                    self.0.raw().#ident_all,
                    self.0.len(),
                );
                // SAFETY:
                // Aliasing rules are respected because the returned lifetime
                // is bound to self. The inner type comes from the safe public API,
                // so we expect the requirements of NonNull::as_ref to be upheld.
                unsafe { slice.as_ref() }
            }

            #vis_all const fn #slice_getters_mut(&mut self) -> &mut [#ty_all] {
                let mut slice = ::core::ptr::NonNull::slice_from_raw_parts(
                    self.0.raw().#ident_all,
                    self.0.len(),
                );
                // SAFETY:
                // Aliasing rules are respected because the returned lifetime
                // is bound to self. The inner type comes from the safe public API,
                // so we expect the requirements of NonNull::as_ref to be upheld.
                unsafe { slice.as_mut() }
            }
            )*
        }
    });

    let define = |type_mapper: fn(&syn::Type) -> TokenStream| {
        let ty_mapped = ty_all.iter().copied().map(type_mapper);
        if let Fields::Named(_) = fields {
            quote! {
                { #(#vis_all #ident_all: #ty_mapped),* }
            }
        } else {
            quote! {
                ( #(#vis_all #ty_mapped),* );
            }
        }
    };

    let item_ref_def = define(|ty| quote! { &'a #ty });
    out.append_all(quote! {
        #derive_ref
        #[allow(dead_code)]
        #vis struct #item_ref #impl_generics_ref #where_clause_ref #item_ref_def

        // Not using the derive because it imposes unnecessary <T: Copy> restrictions on generic params.
        impl #impl_generics_ref Copy for #item_ref #ty_generics_ref #where_clause_ref {}
        impl #impl_generics_ref Clone for #item_ref #ty_generics_ref #where_clause_ref {
            fn clone(&self) -> Self {
                *self
            }
        }

        #[automatically_derived]
        impl #impl_generics_ref ::soa_rs::AsSoaRef for #item_ref #ty_generics_ref #where_clause_ref {
            type Item = #ident #ty_generics;

            fn as_soa_ref(&self) -> <Self::Item as Soars>::Ref<'_> {
                *self
            }
        }
    });

    let item_ref_mut_def = define(|ty| quote! { &'a mut #ty });
    out.append_all(quote! {
        #derive_ref_mut
        #[allow(dead_code)]
        #vis struct #item_ref_mut #impl_generics_ref #where_clause_ref #item_ref_mut_def

        #[automatically_derived]
        impl #impl_generics_ref ::soa_rs::AsSoaRef for #item_ref_mut #ty_generics_ref #where_clause_ref {
            type Item = #ident #ty_generics;

            fn as_soa_ref(&self) -> <Self::Item as Soars>::Ref<'_> {
                #item_ref {
                    #(
                    #ident_all: self.#ident_all,
                    )*
                }
            }
        }
    });

    let slices_def = define(|ty| quote! { &'a [#ty] });
    out.append_all(quote! {
        #derive_slices
        #[allow(dead_code)]
        #vis struct #slices #impl_generics_ref #where_clause_ref #slices_def

        // Not using the derive because it imposes unnecessary <T: Copy> restrictions on generic params.
        impl #impl_generics_ref Copy for #slices #ty_generics_ref #where_clause_ref {}
        impl #impl_generics_ref Clone for #slices #ty_generics_ref #where_clause_ref {
            fn clone(&self) -> Self {
                *self
            }
        }
    });

    let slices_mut_def = define(|ty| quote! { &'a mut [#ty] });
    out.append_all(quote! {
        #derive_slices_mut
        #[allow(dead_code)]
        #vis struct #slices_mut #impl_generics_ref #where_clause_ref #slices_mut_def
    });

    if include_array {
        let array_def = define(|ty| quote! { [#ty; N] });
        out.append_all(quote! {
            #derive_array
            #[allow(dead_code)]
            #vis struct #array #impl_generics_array #where_clause_array #array_def

            #[automatically_derived]
<<<<<<< HEAD
            impl #impl_generics_array #array #ty_generics_array #where_clause_array {
                #vis const fn from_array(array: [#ident #ty_generics; N]) -> Self {
                    let array = ::std::mem::ManuallyDrop::new(array);
                    let array = ::std::ptr::from_ref::<::std::mem::ManuallyDrop<[#ident #ty_generics; N]>>(&array);
                    let array = array.cast::<[#ident #ty_generics; N]>();
=======
            impl<const N: usize> #array<N> {
                #vis const fn from_array(array: [#ident; N]) -> Self {
                    let array = ::core::mem::ManuallyDrop::new(array);
                    let array = ::core::ptr::from_ref::<::core::mem::ManuallyDrop<[#ident; N]>>(&array);
                    let array = array.cast::<[#ident; N]>();
>>>>>>> b9db241f
                    // SAFETY: Getting a slice this way is okay
                    // because the memory comes from an array,
                    // which is initialized and well-aligned.
                    let array = unsafe { &*array };

                    Self {
                        #(
                        #ident_all: {
                            let mut uninit = [const { ::core::mem::MaybeUninit::uninit() }; N];
                            let mut i = 0;
                            while i < N {
                                let src = ::core::ptr::from_ref(&array[i].#ident_all);
                                // SAFETY: This pointer is safe to read
                                // because it comes from a reference.
                                let read = unsafe { src.read() };
                                uninit[i] = ::core::mem::MaybeUninit::new(read);
                                i += 1;
                            }
                            // TODO: Prefer MaybeUninit::transpose when stabilized
                            // SAFETY: MaybeUninit<[T; N]> is repr(transparent) of [T; N]
                            unsafe { ::core::mem::transmute_copy(&uninit) }
                        },
                        )*
                    }
                }
            }

            #[automatically_derived]
            impl #impl_generics_array ::soa_rs::AsSlice for #array #ty_generics_array #where_clause_array {
                type Item = #ident #ty_generics;

                fn as_slice(&self) -> ::soa_rs::SliceRef<'_, Self::Item> {
                    let raw = #raw {
                        #(
                        #ident_all: ::core::ptr::NonNull::from(
                            self.#ident_all.as_slice()
                        ).cast(),
                        )*
                    };
                    let slice = ::soa_rs::Slice::with_raw(raw);
                    // SAFETY: Aliasing is respected because the return type
                    // has the lifetime of self. We know the given slice and length
                    // are compatible because they come from an array.
                    unsafe { ::soa_rs::SliceRef::from_slice(slice, N) }
                }
            }

            #[automatically_derived]
            impl #impl_generics_array ::soa_rs::AsMutSlice for #array #ty_generics_array #where_clause_array {
                fn as_mut_slice(&mut self) -> ::soa_rs::SliceMut<'_, Self::Item> {
                    let raw = #raw {
                        #(
                        #ident_all: ::core::ptr::NonNull::from(
                            self.#ident_all.as_mut_slice()
                        ).cast(),
                        )*
                    };
                    let slice = ::soa_rs::Slice::with_raw(raw);
                    // SAFETY: Aliasing is respected because the return type
                    // has the lifetime of self. We know the given slice and length
                    // are compatible because they come from an array.
                    unsafe { ::soa_rs::SliceMut::from_slice(slice, N) }
                }
            }
        });
    }

    let indices = core::iter::repeat(()).enumerate().map(|(i, ())| i);
    let offsets_len = fields_len - 1;
<<<<<<< HEAD
    let raw_body = define(|ty| quote! { ::std::ptr::NonNull<#ty> });
=======
    let raw_body = define(&|ty| quote! { ::core::ptr::NonNull<#ty> });
>>>>>>> b9db241f

    let layout_and_offsets_body = |checked: bool| {
        let check_head = if checked {
            quote! {
                match
            }
        } else {
            quote! {}
        };

        let check_tail = if checked {
            quote! {
                {
                    Ok(ok) => ok,
                    Err(e) => return Err(e),
                }
            }
        } else {
            quote! {
                .unwrap_unchecked()
            }
        };

        let mut raise_align = align_all.iter().map(|align| {
            align.as_ref().map(|align| {
                quote! {
                    let array = #check_head array.align_to(#align) #check_tail;
                }
            })
        });

        let raise_align_head = raise_align.next().flatten();
        let raise_align_tail = raise_align;

        let indices = indices.clone();
        quote! {
            let array = #check_head ::core::alloc::Layout::array::<#ty_head>(cap) #check_tail;
            #raise_align_head
            let layout = array;
            let mut offsets = [0usize; #offsets_len];

            #(
            let array = #check_head ::core::alloc::Layout::array::<#ty_tail>(cap) #check_tail;
            #raise_align_tail
            let (layout, offset) = #check_head layout.extend(array) #check_tail;
            offsets[#indices] = offset;
            )*
        }
    };

    let layout_and_offsets_checked_body = layout_and_offsets_body(true);
    let layout_and_offsets_unchecked_body = layout_and_offsets_body(false);

    out.append_all(quote! {
        #[allow(dead_code)]
        #vis struct #raw #impl_generics #where_clause #raw_body

        // Not using the derive because it imposes unnecessary <T: Copy> restrictions on generic params.
        impl #impl_generics Copy for #raw #ty_generics #where_clause {}
        impl #impl_generics Clone for #raw #ty_generics #where_clause {
            fn clone(&self) -> Self {
                *self
            }
        }

        // SAFETY: Self::Deref is repr(transparent) with soa_rs::Slice<Self::Raw>
        #[automatically_derived]
        unsafe impl #impl_generics ::soa_rs::Soars for #ident #ty_generics #where_clause {
            type Raw = #raw #ty_generics;
            type Deref = #deref #ty_generics;
            type Ref<'a> = #item_ref #ty_generics_ref where Self: 'a;
            type RefMut<'a> = #item_ref_mut #ty_generics_ref where Self: 'a;
            type Slices<'a> = #slices #ty_generics_ref where Self: 'a;
            type SlicesMut<'a> = #slices_mut #ty_generics_ref where Self: 'a;
        }

        #[automatically_derived]
        impl #impl_generics #raw #ty_generics #where_clause {
            #[inline]
            const fn layout_and_offsets(cap: usize)
                -> Result<(::core::alloc::Layout, [usize; #offsets_len]), ::core::alloc::LayoutError>
            {
                #layout_and_offsets_checked_body
                Ok((layout, offsets))
            }

            // TODO: Make this const if Option::unwrap_unchecked is const stabilized
            #[inline]
            unsafe fn layout_and_offsets_unchecked(cap: usize)
                -> (::core::alloc::Layout, [usize; #offsets_len])
            {
                #layout_and_offsets_unchecked_body
                (layout, offsets)
            }

            #[inline]
            const unsafe fn with_offsets(
                ptr: ::core::ptr::NonNull<u8>,
                offsets: [usize; #offsets_len],
            ) -> Self
            {
                Self {
                    #ident_head: ptr.cast(),
                    #(
                    #ident_tail: ptr
                        // SAFETY: Caller must verify that the offsets satisfy the
                        // requirements of NonNull::add:
                        // - `ptr` and `ptr + offset` are within the same allocation
                        // - `ptr + offset` <= `isize::MAX`
                        .add(offsets[#indices])
                        .cast(),
                    )*
                }
            }
        }

        #[automatically_derived]
        unsafe impl #impl_generics ::soa_rs::SoaRaw for #raw #ty_generics #where_clause {
            type Item = #ident #ty_generics;

            #[inline]
            fn dangling() -> Self {
                Self {
                    #(#ident_all: ::core::ptr::NonNull::dangling(),)*
                }
            }

            #[inline]
            unsafe fn from_parts(ptr: ::core::ptr::NonNull<u8>, capacity: usize) -> Self {
                // SAFETY: Caller ensures ptr and capacity are from a previous allocation
                let (_, offsets) = Self::layout_and_offsets_unchecked(capacity);
                Self::with_offsets(ptr, offsets)
            }

            #[inline]
            fn into_parts(self) -> ::core::ptr::NonNull<u8> {
                self.#ident_head.cast()
            }

            #[inline]
            unsafe fn alloc(capacity: usize) -> Self {
                let (new_layout, new_offsets) = Self::layout_and_offsets(capacity)
                    .expect("capacity overflow");

                // SAFETY: Caller ensures that Self is not zero-sized
                let ptr = ::soa_rs::__alloc::alloc::alloc(new_layout);
                let Some(ptr) = ::core::ptr::NonNull::new(ptr) else {
                    ::soa_rs::__alloc::alloc::handle_alloc_error(new_layout);
                };

                Self::with_offsets(ptr, new_offsets)
            }

            #[inline]
            unsafe fn realloc_grow(
                &mut self,
                old_capacity: usize,
                new_capacity: usize,
                length: usize,
            ) -> Self {
                // SAFETY: We already constructed this layout for a previous allocation
                let (old_layout, old_offsets) = Self::layout_and_offsets_unchecked(old_capacity);
                let (new_layout, new_offsets) = Self::layout_and_offsets(new_capacity)
                    .expect("capacity overflow");

                // old_layout was already checked
                assert!(
                    new_layout.size() + new_layout.align() <= isize::MAX as usize,
                    "capacity overflow"
                );

                // Grow allocation first
                let ptr = self.#ident_head.as_ptr().cast();
                // SAFETY:
                // We ensured that the layout does not overflow isize.
                // The caller ensures that
                // - ptr has been previously allocated
                // - Self is not zero-sized
                // - new_capacity is nonzero
                // - old_layout matches the previous layout because old_capacity
                //   matches the previously allocated capacity
                let ptr = ::soa_rs::__alloc::alloc::realloc(ptr, old_layout, new_layout.size());
                let Some(ptr) = ::core::ptr::NonNull::new(ptr) else {
                    ::soa_rs::__alloc::alloc::handle_alloc_error(new_layout);
                };

                // Pointer may have moved, can't reuse self
                let old = Self::with_offsets(ptr, old_offsets);
                let new = Self::with_offsets(ptr, new_offsets);

                // Copy do destination in reverse order to avoid
                // overwriting data
                #(
                old.#ident_rev.copy_to(new.#ident_rev, length);
                )*

                new
            }

            #[inline]
            unsafe fn realloc_shrink(
                &mut self,
                old_capacity: usize,
                new_capacity: usize,
                length: usize,
            ) -> Self {
                // SAFETY: We already constructed this layout for a previous allocation
                let (old_layout, _) = Self::layout_and_offsets_unchecked(old_capacity);
                let (new_layout, new_offsets) = Self::layout_and_offsets(new_capacity)
                    .expect("capacity overflow");

                // This is smaller than old_layout, but old_layout may not have had
                // this property checked if it came from alloc instead of realloc_grow.
                assert!(
                    new_layout.size() + new_layout.align() <= isize::MAX as usize,
                    "capacity overflow"
                );

                // Move data before reallocating as some data
                // may be past the end of the new allocation.
                // Copy from front to back to avoid overwriting data.
                let ptr = self.#ident_head.cast();
                let dst = Self::with_offsets(ptr, new_offsets);
                #(
                self.#ident_all.copy_to(dst.#ident_all, length);
                )*

                // SAFETY:
                // We ensured that the layout does not overflow isize.
                // The caller ensures that
                // - ptr has been previously allocated
                // - Self is not zero-sized
                // - new_capacity is nonzero
                // - old_layout matches the previous layout because old_capacity
                //   matches the previously allocated capacity
                let ptr = ::soa_rs::__alloc::alloc::realloc(ptr.as_ptr(), old_layout, new_layout.size());
                let Some(ptr) = ::core::ptr::NonNull::new(ptr) else {
                    ::soa_rs::__alloc::alloc::handle_alloc_error(new_layout);
                };

                // Pointer may have moved, can't reuse dst
                Self::with_offsets(ptr, new_offsets)
            }

            #[inline]
            unsafe fn dealloc(self, old_capacity: usize) {
                // SAFETY: We already constructed this layout for a previous allocation
                let (layout, _) = Self::layout_and_offsets_unchecked(old_capacity);
                // SAFETY: Caller ensures that
                // - This soa was previously allocated
                // - layout is the previously used layout because old_capacity
                //   is the previously allocated capacity
                ::soa_rs::__alloc::alloc::dealloc(self.#ident_head.as_ptr().cast(), layout);
            }

            #[inline]
            unsafe fn copy_to(self, dst: Self, count: usize) {
                #(
                // SAFETY: Caller ensures count elements are valid for self and dst
                self.#ident_all.copy_to(dst.#ident_all, count);
                )*
            }

            #[inline]
            unsafe fn set(self, element: Self::Item) {
                #(
                // SAFETY: Caller ensures that self points to a soa subset
                // with at least one element
                self.#ident_all.write(element.#ident_all);
                )*
            }

            #[inline]
            unsafe fn get(self) -> Self::Item {
                #ident {
                    #(
                    // SAFETY: Caller ensures that self points to a soa subset
                    // with at least one element
                    #ident_all: self.#ident_all.read(),
                    )*
                }
            }

            #[inline]
            unsafe fn get_ref<'a>(self) -> #item_ref #ty_generics_ref {
                #item_ref {
                    #(
                    // SAFETY: Caller ensures that self points to a soa subset
                    // with at least one element
                    #ident_all: self.#ident_all.as_ref(),
                    )*
                }
            }

            #[inline]
            unsafe fn get_mut<'a>(mut self) -> #item_ref_mut #ty_generics_ref {
                #item_ref_mut {
                    #(
                    // SAFETY: Caller ensures that self points to a soa subset
                    // with at least one element
                    #ident_all: self.#ident_all.as_mut(),
                    )*
                }
            }

            #[inline]
            unsafe fn offset(self, count: usize) -> Self {
                Self {
                    #(
                    // SAFETY: Caller ensures that self points to a soa subset
                    // with at least `count` elements
                    #ident_all: self.#ident_all.add(count),
                    )*
                }
            }

            #[inline]
            unsafe fn slices<'a>(self, len: usize) -> #slices #ty_generics_ref {
                #slices {
                    #(
                    #ident_all: ::core::ptr::NonNull::slice_from_raw_parts(
                        self.#ident_all,
                        len,
                    )
                    // SAFETY: Caller ensures that self points to a soa subset
                    // with at least `len` elements
                    .as_ref(),
                    )*
                }
            }

            #[inline]
            unsafe fn slices_mut<'a>(self, len: usize) -> #slices_mut #ty_generics_ref {
                #slices_mut {
                    #(
                    #ident_all: ::core::ptr::NonNull::slice_from_raw_parts(
                        self.#ident_all,
                        len,
                    )
                    // SAFETY: Caller ensures that self points to a soa subset
                    // with at least `len` elements
                    .as_mut(),
                    )*
                }
            }
        }

        #[automatically_derived]
        impl #impl_generics ::soa_rs::AsSoaRef for #ident #ty_generics #where_clause {
            type Item = Self;

            fn as_soa_ref(&self) -> <Self::Item as ::soa_rs::Soars>::Ref<'_> {
                #item_ref {
                    #(
                    #ident_all: &self.#ident_all,
                    )*
                }
            }
        }
    });

    Ok(out)
<<<<<<< HEAD
=======
}

#[derive(Clone, PartialEq, Eq)]
enum FieldIdent {
    Named(Ident),
    Unnamed(usize),
}

impl From<(usize, Option<Ident>)> for FieldIdent {
    fn from(value: (usize, Option<Ident>)) -> Self {
        match value {
            (_, Some(ident)) => Self::Named(ident),
            (i, None) => Self::Unnamed(i),
        }
    }
}

impl ToTokens for FieldIdent {
    fn to_tokens(&self, tokens: &mut TokenStream) {
        match self {
            FieldIdent::Named(ident) => ident.to_tokens(tokens),
            FieldIdent::Unnamed(i) => Index::from(*i).to_tokens(tokens),
        }
    }
}

impl core::fmt::Display for FieldIdent {
    fn fmt(&self, f: &mut core::fmt::Formatter<'_>) -> core::fmt::Result {
        match self {
            FieldIdent::Named(ident) => write!(f, "{ident}"),
            FieldIdent::Unnamed(i) => write!(f, "{i}"),
        }
    }
}

#[derive(Debug, Copy, Clone, PartialEq, Eq, PartialOrd, Ord)]
pub enum FieldKind {
    Named,
    Unnamed,
>>>>>>> b9db241f
}<|MERGE_RESOLUTION|>--- conflicted
+++ resolved
@@ -229,19 +229,11 @@
             #vis struct #array #impl_generics_array #where_clause_array #array_def
 
             #[automatically_derived]
-<<<<<<< HEAD
             impl #impl_generics_array #array #ty_generics_array #where_clause_array {
                 #vis const fn from_array(array: [#ident #ty_generics; N]) -> Self {
-                    let array = ::std::mem::ManuallyDrop::new(array);
-                    let array = ::std::ptr::from_ref::<::std::mem::ManuallyDrop<[#ident #ty_generics; N]>>(&array);
+                    let array = ::core::mem::ManuallyDrop::new(array);
+                    let array = ::core::ptr::from_ref::<::core::mem::ManuallyDrop<[#ident #ty_generics; N]>>(&array);
                     let array = array.cast::<[#ident #ty_generics; N]>();
-=======
-            impl<const N: usize> #array<N> {
-                #vis const fn from_array(array: [#ident; N]) -> Self {
-                    let array = ::core::mem::ManuallyDrop::new(array);
-                    let array = ::core::ptr::from_ref::<::core::mem::ManuallyDrop<[#ident; N]>>(&array);
-                    let array = array.cast::<[#ident; N]>();
->>>>>>> b9db241f
                     // SAFETY: Getting a slice this way is okay
                     // because the memory comes from an array,
                     // which is initialized and well-aligned.
@@ -311,11 +303,7 @@
 
     let indices = core::iter::repeat(()).enumerate().map(|(i, ())| i);
     let offsets_len = fields_len - 1;
-<<<<<<< HEAD
-    let raw_body = define(|ty| quote! { ::std::ptr::NonNull<#ty> });
-=======
-    let raw_body = define(&|ty| quote! { ::core::ptr::NonNull<#ty> });
->>>>>>> b9db241f
+    let raw_body = define(|ty| quote! { ::core::ptr::NonNull<#ty> });
 
     let layout_and_offsets_body = |checked: bool| {
         let check_head = if checked {
@@ -678,46 +666,4 @@
     });
 
     Ok(out)
-<<<<<<< HEAD
-=======
-}
-
-#[derive(Clone, PartialEq, Eq)]
-enum FieldIdent {
-    Named(Ident),
-    Unnamed(usize),
-}
-
-impl From<(usize, Option<Ident>)> for FieldIdent {
-    fn from(value: (usize, Option<Ident>)) -> Self {
-        match value {
-            (_, Some(ident)) => Self::Named(ident),
-            (i, None) => Self::Unnamed(i),
-        }
-    }
-}
-
-impl ToTokens for FieldIdent {
-    fn to_tokens(&self, tokens: &mut TokenStream) {
-        match self {
-            FieldIdent::Named(ident) => ident.to_tokens(tokens),
-            FieldIdent::Unnamed(i) => Index::from(*i).to_tokens(tokens),
-        }
-    }
-}
-
-impl core::fmt::Display for FieldIdent {
-    fn fmt(&self, f: &mut core::fmt::Formatter<'_>) -> core::fmt::Result {
-        match self {
-            FieldIdent::Named(ident) => write!(f, "{ident}"),
-            FieldIdent::Unnamed(i) => write!(f, "{i}"),
-        }
-    }
-}
-
-#[derive(Debug, Copy, Clone, PartialEq, Eq, PartialOrd, Ord)]
-pub enum FieldKind {
-    Named,
-    Unnamed,
->>>>>>> b9db241f
 }